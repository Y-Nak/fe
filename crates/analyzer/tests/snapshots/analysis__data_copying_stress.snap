--- conflicted
+++ resolved
@@ -433,13 +433,8 @@
 note: 
    ┌─ stress/data_copying_stress.fe:32:38
    │
-<<<<<<< HEAD
 32 │         let my_2nd_array: u256[10] = my_array
-   │                                      ^^^^^^^^ attributes hash: 12880944358712268851
-=======
-32 │         my_2nd_array: u256[10] = my_array
-   │                                  ^^^^^^^^ attributes hash: 1343256391726658592
->>>>>>> c8e58b55
+   │                                      ^^^^^^^^ attributes hash: 1343256391726658592
    │
    = ExpressionAttributes {
          typ: Array(
@@ -457,13 +452,8 @@
 note: 
    ┌─ stress/data_copying_stress.fe:33:38
    │
-<<<<<<< HEAD
 33 │         let my_3rd_array: u256[10] = my_2nd_array
-   │                                      ^^^^^^^^^^^^ attributes hash: 12880944358712268851
-=======
-33 │         my_3rd_array: u256[10] = my_2nd_array
-   │                                  ^^^^^^^^^^^^ attributes hash: 1343256391726658592
->>>>>>> c8e58b55
+   │                                      ^^^^^^^^^^^^ attributes hash: 1343256391726658592
    │
    = ExpressionAttributes {
          typ: Array(
@@ -2206,15 +2196,9 @@
 note: 
    ┌─ stress/data_copying_stress.fe:31:5
    │  
-<<<<<<< HEAD
-31 │ ╭     pub def multiple_references_shared_memory(my_array: u256[10]):
+31 │ ╭     pub fn multiple_references_shared_memory(my_array: u256[10]):
 32 │ │         let my_2nd_array: u256[10] = my_array
 33 │ │         let my_3rd_array: u256[10] = my_2nd_array
-=======
-31 │ ╭     pub fn multiple_references_shared_memory(my_array: u256[10]):
-32 │ │         my_2nd_array: u256[10] = my_array
-33 │ │         my_3rd_array: u256[10] = my_2nd_array
->>>>>>> c8e58b55
 34 │ │ 
    · │
 43 │ │         assert my_2nd_array[3] == 50
@@ -2346,13 +2330,8 @@
 note: 
    ┌─ stress/data_copying_stress.fe:57:5
    │  
-<<<<<<< HEAD
-57 │ ╭     pub def assign_my_nums_and_return() -> u256[5]:
+57 │ ╭     pub fn assign_my_nums_and_return() -> u256[5]:
 58 │ │         let my_nums_mem: u256[5]
-=======
-57 │ ╭     pub fn assign_my_nums_and_return() -> u256[5]:
-58 │ │         my_nums_mem: u256[5]
->>>>>>> c8e58b55
 59 │ │         self.my_nums[0] = 42
 60 │ │         self.my_nums[1] = 26
    · │
@@ -2471,13 +2450,8 @@
 note: 
    ┌─ stress/data_copying_stress.fe:32:9
    │
-<<<<<<< HEAD
 32 │         let my_2nd_array: u256[10] = my_array
-   │         ^^^^^^^^^^^^^^^^^^^^^^^^^^^^^^^^^^^^^ attributes hash: 17323625354857110317
-=======
-32 │         my_2nd_array: u256[10] = my_array
-   │         ^^^^^^^^^^^^^^^^^^^^^^^^^^^^^^^^^ attributes hash: 5382577674283633330
->>>>>>> c8e58b55
+   │         ^^^^^^^^^^^^^^^^^^^^^^^^^^^^^^^^^^^^^ attributes hash: 5382577674283633330
    │
    = Array(
          Array {
@@ -2491,13 +2465,8 @@
 note: 
    ┌─ stress/data_copying_stress.fe:33:9
    │
-<<<<<<< HEAD
 33 │         let my_3rd_array: u256[10] = my_2nd_array
-   │         ^^^^^^^^^^^^^^^^^^^^^^^^^^^^^^^^^^^^^^^^^ attributes hash: 17323625354857110317
-=======
-33 │         my_3rd_array: u256[10] = my_2nd_array
-   │         ^^^^^^^^^^^^^^^^^^^^^^^^^^^^^^^^^^^^^ attributes hash: 5382577674283633330
->>>>>>> c8e58b55
+   │         ^^^^^^^^^^^^^^^^^^^^^^^^^^^^^^^^^^^^^^^^^ attributes hash: 5382577674283633330
    │
    = Array(
          Array {
@@ -2511,13 +2480,8 @@
 note: 
    ┌─ stress/data_copying_stress.fe:58:9
    │
-<<<<<<< HEAD
 58 │         let my_nums_mem: u256[5]
-   │         ^^^^^^^^^^^^^^^^^^^^^^^^ attributes hash: 12285037458725956106
-=======
-58 │         my_nums_mem: u256[5]
-   │         ^^^^^^^^^^^^^^^^^^^^ attributes hash: 10049365445048351196
->>>>>>> c8e58b55
+   │         ^^^^^^^^^^^^^^^^^^^^^^^^ attributes hash: 10049365445048351196
    │
    = Array(
          Array {
@@ -3290,13 +3254,8 @@
 note: 
    ┌─ stress/data_copying_stress.fe:32:27
    │
-<<<<<<< HEAD
 32 │         let my_2nd_array: u256[10] = my_array
-   │                           ^^^^ attributes hash: 17942395924573474124
-=======
-32 │         my_2nd_array: u256[10] = my_array
-   │                       ^^^^ attributes hash: 4293763436908729629
->>>>>>> c8e58b55
+   │                           ^^^^ attributes hash: 4293763436908729629
    │
    = Base(
          Numeric(
@@ -3307,13 +3266,8 @@
 note: 
    ┌─ stress/data_copying_stress.fe:32:27
    │
-<<<<<<< HEAD
 32 │         let my_2nd_array: u256[10] = my_array
-   │                           ^^^^^^^^ attributes hash: 17323625354857110317
-=======
-32 │         my_2nd_array: u256[10] = my_array
-   │                       ^^^^^^^^ attributes hash: 5382577674283633330
->>>>>>> c8e58b55
+   │                           ^^^^^^^^ attributes hash: 5382577674283633330
    │
    = Array(
          Array {
@@ -3327,13 +3281,8 @@
 note: 
    ┌─ stress/data_copying_stress.fe:33:27
    │
-<<<<<<< HEAD
 33 │         let my_3rd_array: u256[10] = my_2nd_array
-   │                           ^^^^ attributes hash: 17942395924573474124
-=======
-33 │         my_3rd_array: u256[10] = my_2nd_array
-   │                       ^^^^ attributes hash: 4293763436908729629
->>>>>>> c8e58b55
+   │                           ^^^^ attributes hash: 4293763436908729629
    │
    = Base(
          Numeric(
@@ -3344,13 +3293,8 @@
 note: 
    ┌─ stress/data_copying_stress.fe:33:27
    │
-<<<<<<< HEAD
 33 │         let my_3rd_array: u256[10] = my_2nd_array
-   │                           ^^^^^^^^ attributes hash: 17323625354857110317
-=======
-33 │         my_3rd_array: u256[10] = my_2nd_array
-   │                       ^^^^^^^^ attributes hash: 5382577674283633330
->>>>>>> c8e58b55
+   │                           ^^^^^^^^ attributes hash: 5382577674283633330
    │
    = Array(
          Array {
@@ -3364,13 +3308,8 @@
 note: 
    ┌─ stress/data_copying_stress.fe:58:26
    │
-<<<<<<< HEAD
 58 │         let my_nums_mem: u256[5]
-   │                          ^^^^ attributes hash: 17942395924573474124
-=======
-58 │         my_nums_mem: u256[5]
-   │                      ^^^^ attributes hash: 4293763436908729629
->>>>>>> c8e58b55
+   │                          ^^^^ attributes hash: 4293763436908729629
    │
    = Base(
          Numeric(
@@ -3381,13 +3320,8 @@
 note: 
    ┌─ stress/data_copying_stress.fe:58:26
    │
-<<<<<<< HEAD
 58 │         let my_nums_mem: u256[5]
-   │                          ^^^^^^^ attributes hash: 12285037458725956106
-=======
-58 │         my_nums_mem: u256[5]
-   │                      ^^^^^^^ attributes hash: 10049365445048351196
->>>>>>> c8e58b55
+   │                          ^^^^^^^ attributes hash: 10049365445048351196
    │
    = Array(
          Array {
