--- conflicted
+++ resolved
@@ -1,28 +1,18 @@
-<<<<<<< HEAD
 use crate::{
     context::{Analysis, AnalyzerContext, Constant, NamedThing},
     display::Displayable,
     errors::{self, ConstEvalError, TypeError},
     namespace::{
         items::{
-            Contract, ContractId, Enum, Function, Impl, ImplId, Item, ModuleConstant,
-            ModuleConstantId, ModuleId, ModuleSource, Struct, StructId, Trait, TraitId, TypeAlias,
-            TypeDef,
+            Attribute, Contract, ContractId, Enum, Function, FunctionId, Impl, ImplId, Item,
+            ModuleConstant, ModuleConstantId, ModuleId, ModuleSource, Struct, StructId, Trait,
+            TraitId, TypeAlias, TypeDef,
         },
         scopes::ItemScope,
         types::{self, TypeId},
     },
     traversal::{const_expr, expressions, types::type_desc},
     AnalyzerDb,
-=======
-use crate::context::{Analysis, AnalyzerContext, Constant, NamedThing};
-use crate::display::Displayable;
-use crate::errors::{self, ConstEvalError, TypeError};
-use crate::namespace::items::{
-    Attribute, Contract, ContractId, Enum, Function, FunctionId, Impl, ImplId, Item,
-    ModuleConstant, ModuleConstantId, ModuleId, ModuleSource, Struct, StructId, Trait, TraitId,
-    TypeAlias, TypeDef,
->>>>>>> 1ecc244f
 };
 use fe_common::{diagnostics::Label, files::Utf8Path, Span};
 use fe_parser::{ast, node::Node};
