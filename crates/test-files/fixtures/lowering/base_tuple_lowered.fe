struct tuple_bool_address_:
    item0: bool
    item1: address

struct tuple_bool_bool_:
    item0: bool
    item1: bool

struct tuple_address_address_:
    item0: address
    item1: address

struct tuple_u256_bool_:
    item0: u256
    item1: bool

struct tuple_u256_bool_u8_address_:
    item0: u256
    item1: bool
    item2: u8
    item3: address

struct tuple_address_address_u16_i32_bool_:
    item0: address
    item1: address
    item2: u16
    item3: i32
    item4: bool

contract Foo:
    my_tuple_field: tuple_bool_address_

    event MyEvent:
        my_tuple: tuple_bool_bool_
        my_other_tuple: tuple_address_address_

    pub fn bar(my_num: u256, my_bool: bool) -> tuple_u256_bool_:
        return tuple_u256_bool_(item0=my_num, item1=my_bool)

    pub fn baz() -> tuple_u256_bool_u8_address_:
        return tuple_u256_bool_u8_address_(
            item0=999999,
            item1=false,
            item2=u8(42),
            item3=address(26)
        )

<<<<<<< HEAD
    pub def bing() -> ():
        let foo: tuple_address_address_u16_i32_bool_ = tuple_address_address_u16_i32_bool_(
=======
    pub fn bing() -> ():
        foo: tuple_address_address_u16_i32_bool_ = tuple_address_address_u16_i32_bool_(
>>>>>>> c8e58b55
            item0=address(0),
            item1=address(0),
            item2=u16(0),
            item3=i32(0),
            item4=false
        )
        return ()

    pub fn bop(
        my_tuple1: tuple_u256_bool_,
        my_tuple2: tuple_u256_bool_u8_address_,
        my_tuple3: tuple_address_address_u16_i32_bool_,
    ) -> ():
        pass
        return ()


    pub fn food() -> ():
        emit MyEvent(
            my_tuple=tuple_bool_bool_(item0=false, item1=true),
            my_other_tuple=tuple_address_address_(item0=address(0), item1=address(1))
        )
        return ()<|MERGE_RESOLUTION|>--- conflicted
+++ resolved
@@ -45,13 +45,8 @@
             item3=address(26)
         )
 
-<<<<<<< HEAD
-    pub def bing() -> ():
+    pub fn bing() -> ():
         let foo: tuple_address_address_u16_i32_bool_ = tuple_address_address_u16_i32_bool_(
-=======
-    pub fn bing() -> ():
-        foo: tuple_address_address_u16_i32_bool_ = tuple_address_address_u16_i32_bool_(
->>>>>>> c8e58b55
             item0=address(0),
             item1=address(0),
             item2=u16(0),
